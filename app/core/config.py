import os
import pathlib
import ssl
from functools import lru_cache
from typing import Optional

from pydantic import computed_field, field_validator, model_validator
from pydantic_settings import BaseSettings


class Environment:
    PROD = "prod"
    DEV = "dev"
    TEST = "test"


def get_project_root() -> str:
    return str(pathlib.Path(__file__).parent.parent.parent.absolute())


class BaseAppSettings(BaseSettings):
    """Base settings class with common configuration"""

    model_config = {"case_sensitive": True, "env_file": ".env", "env_file_encoding": "utf-8", "extra": "ignore"}


class AppSettings(BaseAppSettings):
    """General application settings"""

    ENV: str = Environment.DEV
    DEBUG: bool = False
    RELEASE_VER: str = "0.1.0"
    PROJECT_NAME: str = "cv-performance"

    API_HOST: str = "0.0.0.0"
    API_PORT: int = 8000

    @property
    def is_development(self) -> bool:
        return self.ENV.lower() == Environment.DEV

    @property
    def is_production(self) -> bool:
        return self.ENV.lower() == Environment.PROD

    @property
    def is_testing(self) -> bool:
        return self.ENV.lower() == Environment.TEST


class BuildSettings(BaseAppSettings):
    """Build-related settings from Docker build args"""

    BUILD_TIME_MOSCOW: str = "unknown"
    GIT_COMMIT: str = "unknown"
    PYTHONUNBUFFERED: str = "1"
    PYTHONPATH: str = "/app"


class PathSettings(BaseAppSettings):
    """Path-related settings"""

    PROJECT_ROOT: str = get_project_root()
    METRICS_DIR: str = f"{get_project_root()}/app/cv/metrics"
    LOGS_DIR: str = f"{get_project_root()}/app/logs"

    # Legacy compatibility
    app_log_directory: str = "app/logs"
    app_log_level: str = "INFO"
    app_log_max_size: int = 10 * 1024 * 1024  # 10 MB
    app_log_backup_count: int = 30
    app_log_format: str = "%(asctime)s - %(name)s - %(levelname)s - %(message)s"


class KafkaSettings(BaseAppSettings):
    """Kafka configuration settings for Quix Streams"""

    # Kafka common settings
    KAFKA_CLIENT_ID: str = "performance-worker"
<<<<<<< HEAD
    KAFKA_BOOTSTRAP_SERVERS: str = "localhost:9092"  # comma-separated list of brokers

    # Kafka consumer settings - group IDs following <env>.<domain>.<component> notation
=======
    KAFKA_BROKERS: str = "kafka-1:9092,kafka-2:9092,kafka-3:9092"

    # Consumer group IDs following <env>.<domain>.<component> notation
>>>>>>> 25b7d50e
    KAFKA_GROUP_ID: str | None = None
    KAFKA_AUTO_OFFSET_RESET: str = "earliest"
    KAFKA_ENABLE_AUTO_COMMIT: bool = True
    KAFKA_MAX_POLL_RECORDS: int = 500
    KAFKA_SESSION_TIMEOUT_MS: int = 30000
    KAFKA_HEARTBEAT_INTERVAL_MS: int = 3000

    # Kafka producer settings
    KAFKA_ACKS: str = "all"  # 0, 1, all
    KAFKA_BATCH_SIZE: int = 16384
    KAFKA_LINGER_MS: int = 5
    KAFKA_COMPRESSION_TYPE: str = "snappy"
    KAFKA_RETRIES: int = 3

    # Topics
    KAFKA_INPUT_TOPIC: str = "cv.inference.results"
    KAFKA_OUTPUT_TOPIC: str = "cv.performance.results"

    # LLM Topics
    KAFKA_LLM_INPUT_TOPIC: str = "llm-coaching-input"
    KAFKA_LLM_OUTPUT_TOPIC: str = "llm-coaching-output"

    # Kafka security
<<<<<<< HEAD
    KAFKA_SECURITY_PROTOCOL: str | None = None  # PLAINTEXT, SASL_PLAINTEXT, SASL_SSL, SSL
    KAFKA_SSL_CA: str | None = None
    KAFKA_SSL_CERT: str | None = None
    KAFKA_SSL_KEY: str | None = None
    KAFKA_SASL_MECHANISM: str | None = None  # PLAIN, SCRAM-SHA-256, SCRAM-SHA-512, OAUTHBEARER
=======
    KAFKA_SECURITY_PROTOCOL: str | None = "SASL_PLAINTEXT"
    KAFKA_SSL_CA: str | None = None
    KAFKA_SSL_CERT: str | None = None
    KAFKA_SSL_KEY: str | None = None
    KAFKA_SASL_MECHANISM: str | None = "SCRAM-SHA-512"
>>>>>>> 25b7d50e
    KAFKA_SASL_USERNAME: str | None = None
    KAFKA_SASL_PASSWORD: str | None = None

    # OAuth 2 (SASL/OAUTHBEARER)
    KAFKA_OAUTH_TOKEN_URL: str | None = None  # https://keycloak/realm/…/token
    KAFKA_OAUTH_CLIENT_ID: str | None = None
    KAFKA_OAUTH_CLIENT_SECRET: str | None = None
    KAFKA_OAUTH_SCOPE: str | None = None

    # Quix Streams application settings
    KAFKA_COMMIT_INTERVAL_SECONDS: float = 5.0
    KAFKA_AUTO_CREATE_TOPICS: bool = True
    KAFKA_TOPIC_CREATE_TIMEOUT_SECONDS: float = 60.0
    KAFKA_AUTO_COMMIT_INTERVAL_MS: int = 1000
    KAFKA_HEALTH_CHECK_TIMEOUT_SECONDS: float = 3.0

    @property
    def kafka_group_id(self) -> str:
        """Group ID following <env>.<domain>.<component> notation"""
        return self.KAFKA_GROUP_ID or f"{self.ENV.lower()}.performance.quality-processor"

    @model_validator(mode="after")
    def auto_fill_protocol(self):
        if self.KAFKA_SECURITY_PROTOCOL is None:
<<<<<<< HEAD
            self.KAFKA_SECURITY_PROTOCOL = "PLAINTEXT" if self.ENV in {"dev", "test"} else "SASL_SSL"
=======
            self.KAFKA_SECURITY_PROTOCOL = "SASL_PLAINTEXT" if self.ENV in {"dev", "test"} else "SASL_SSL"
>>>>>>> 25b7d50e
        return self

    @computed_field
    @property
    def has_ssl_config(self) -> bool:
        return bool(self.KAFKA_SSL_CA and self.KAFKA_SSL_CERT and self.KAFKA_SSL_KEY)

    def get_ssl_context(self) -> ssl.SSLContext | None:
        """Create SSL context for Kafka clients"""
        if not self.has_ssl_config:
            return None
        context = ssl.create_default_context(ssl.Purpose.CLIENT_AUTH)
        context.load_cert_chain(certfile=self.KAFKA_SSL_CERT, keyfile=self.KAFKA_SSL_KEY)
        context.load_verify_locations(cafile=self.KAFKA_SSL_CA)
        if self.ENV in {"dev", "test"}:
            context.check_hostname = False
            context.verify_mode = ssl.CERT_NONE
        return context

    def get_oauth_params(self) -> dict[str, str]:
        """Get OAuth parameters for SASL/OAUTHBEARER authentication"""
        if self.KAFKA_SASL_MECHANISM != "OAUTHBEARER":
            return {}
        params = {
            "sasl_oauth_token_endpoint_url": self.KAFKA_OAUTH_TOKEN_URL,
            "sasl_oauth_client_id": self.KAFKA_OAUTH_CLIENT_ID,
            "sasl_oauth_client_secret": self.KAFKA_OAUTH_CLIENT_SECRET,
        }
        if self.KAFKA_OAUTH_SCOPE:
            params["sasl_oauth_scope"] = self.KAFKA_OAUTH_SCOPE
        return params

<<<<<<< HEAD
    @field_validator("KAFKA_BOOTSTRAP_SERVERS")
=======
    @computed_field
    @property
    def brokers_list(self) -> list[str]:
        """Get list of Kafka brokers"""
        return [broker.strip() for broker in self.KAFKA_BROKERS.split(",")]

    @field_validator("KAFKA_BROKERS")
>>>>>>> 25b7d50e
    @classmethod
    def validate_bootstrap_servers(cls, v: str) -> str:
        """Validate Kafka bootstrap servers format"""
        if not v or not v.strip():
            raise ValueError("KAFKA_BROKERS cannot be empty")
        return v.strip()


class LLMSettings(BaseAppSettings):
    """LLM configuration settings"""

    # Gemini API
    GEMINI_API_KEY: str | None = None
    GEMINI_MODEL: str = "gemini-2.5-flash-preview-05-20"

    # Generation settings
    LLM_TEMPERATURE: float = 0.5
    LLM_MAX_OUTPUT_TOKENS: int = 500
    LLM_TOP_P: float = 0.8
    LLM_TOP_K: int = 40


class MonitoringSettings(BaseAppSettings):
    """Monitoring and health check settings"""

    SERVICE_PROMETHEUS_PORT: int | None = None
    HEALTH_CHECK_TIMEOUT: float = 5.0


class Settings(AppSettings, BuildSettings, PathSettings, KafkaSettings, LLMSettings, MonitoringSettings):
    """Main settings class that combines all configuration groups"""

    # Legacy property mappings for compatibility
    @property
    def app_name(self) -> str:
        return self.PROJECT_NAME

    @property
    def debug(self) -> bool:
        return self.DEBUG

    @property
    def kafka_bootstrap_servers(self) -> str:
        return self.KAFKA_BROKERS

    @property
    def kafka_group_id(self) -> str:
        return self.KAFKA_GROUP_ID or f"{self.ENV.lower()}.performance.quality-processor"

    @property
    def kafka_input_topic(self) -> str:
        return self.KAFKA_INPUT_TOPIC

    @property
    def kafka_output_topic(self) -> str:
        return self.KAFKA_OUTPUT_TOPIC

    @property
    def metrics_dir(self) -> str:
        return self.METRICS_DIR

    @property
    def logs_dir(self) -> str:
        return self.LOGS_DIR


@lru_cache()
def get_settings() -> Settings:
    env = os.getenv("ENV", "local")
    env_file = pathlib.Path(get_project_root()) / f".env.{env}"
    if not env_file.exists():
        env_file = pathlib.Path(get_project_root()) / ".env"
    return Settings(_env_file=env_file if env_file.exists() else None)


settings = get_settings()<|MERGE_RESOLUTION|>--- conflicted
+++ resolved
@@ -21,7 +21,8 @@
 class BaseAppSettings(BaseSettings):
     """Base settings class with common configuration"""
 
-    model_config = {"case_sensitive": True, "env_file": ".env", "env_file_encoding": "utf-8", "extra": "ignore"}
+    model_config = {"case_sensitive": True, "env_file": ".env",
+                    "env_file_encoding": "utf-8", "extra": "ignore"}
 
 
 class AppSettings(BaseAppSettings):
@@ -77,15 +78,9 @@
 
     # Kafka common settings
     KAFKA_CLIENT_ID: str = "performance-worker"
-<<<<<<< HEAD
-    KAFKA_BOOTSTRAP_SERVERS: str = "localhost:9092"  # comma-separated list of brokers
-
-    # Kafka consumer settings - group IDs following <env>.<domain>.<component> notation
-=======
     KAFKA_BROKERS: str = "kafka-1:9092,kafka-2:9092,kafka-3:9092"
 
     # Consumer group IDs following <env>.<domain>.<component> notation
->>>>>>> 25b7d50e
     KAFKA_GROUP_ID: str | None = None
     KAFKA_AUTO_OFFSET_RESET: str = "earliest"
     KAFKA_ENABLE_AUTO_COMMIT: bool = True
@@ -109,19 +104,11 @@
     KAFKA_LLM_OUTPUT_TOPIC: str = "llm-coaching-output"
 
     # Kafka security
-<<<<<<< HEAD
-    KAFKA_SECURITY_PROTOCOL: str | None = None  # PLAINTEXT, SASL_PLAINTEXT, SASL_SSL, SSL
-    KAFKA_SSL_CA: str | None = None
-    KAFKA_SSL_CERT: str | None = None
-    KAFKA_SSL_KEY: str | None = None
-    KAFKA_SASL_MECHANISM: str | None = None  # PLAIN, SCRAM-SHA-256, SCRAM-SHA-512, OAUTHBEARER
-=======
     KAFKA_SECURITY_PROTOCOL: str | None = "SASL_PLAINTEXT"
     KAFKA_SSL_CA: str | None = None
     KAFKA_SSL_CERT: str | None = None
     KAFKA_SSL_KEY: str | None = None
     KAFKA_SASL_MECHANISM: str | None = "SCRAM-SHA-512"
->>>>>>> 25b7d50e
     KAFKA_SASL_USERNAME: str | None = None
     KAFKA_SASL_PASSWORD: str | None = None
 
@@ -146,11 +133,8 @@
     @model_validator(mode="after")
     def auto_fill_protocol(self):
         if self.KAFKA_SECURITY_PROTOCOL is None:
-<<<<<<< HEAD
-            self.KAFKA_SECURITY_PROTOCOL = "PLAINTEXT" if self.ENV in {"dev", "test"} else "SASL_SSL"
-=======
-            self.KAFKA_SECURITY_PROTOCOL = "SASL_PLAINTEXT" if self.ENV in {"dev", "test"} else "SASL_SSL"
->>>>>>> 25b7d50e
+            self.KAFKA_SECURITY_PROTOCOL = "SASL_PLAINTEXT" if self.ENV in {
+                "dev", "test"} else "SASL_SSL"
         return self
 
     @computed_field
@@ -163,7 +147,8 @@
         if not self.has_ssl_config:
             return None
         context = ssl.create_default_context(ssl.Purpose.CLIENT_AUTH)
-        context.load_cert_chain(certfile=self.KAFKA_SSL_CERT, keyfile=self.KAFKA_SSL_KEY)
+        context.load_cert_chain(
+            certfile=self.KAFKA_SSL_CERT, keyfile=self.KAFKA_SSL_KEY)
         context.load_verify_locations(cafile=self.KAFKA_SSL_CA)
         if self.ENV in {"dev", "test"}:
             context.check_hostname = False
@@ -183,9 +168,6 @@
             params["sasl_oauth_scope"] = self.KAFKA_OAUTH_SCOPE
         return params
 
-<<<<<<< HEAD
-    @field_validator("KAFKA_BOOTSTRAP_SERVERS")
-=======
     @computed_field
     @property
     def brokers_list(self) -> list[str]:
@@ -193,7 +175,6 @@
         return [broker.strip() for broker in self.KAFKA_BROKERS.split(",")]
 
     @field_validator("KAFKA_BROKERS")
->>>>>>> 25b7d50e
     @classmethod
     def validate_bootstrap_servers(cls, v: str) -> str:
         """Validate Kafka bootstrap servers format"""
